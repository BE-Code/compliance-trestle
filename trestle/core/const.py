--- conflicted
+++ resolved
@@ -48,13 +48,11 @@
 
 TMP_DIR_NAME = '__tmp_dir'
 
-<<<<<<< HEAD
 # Index separater for naming directories representing collection properties
 IDX_SEP = '__'
 
 # Wildcard that can be used in the element path to represent all elements
 ELEMENT_WILDCARD = '*'
-=======
 ARG_VALIDATE = 'validate'
 ARG_VALIDATE_SHORT = 'v'
 
@@ -64,5 +62,4 @@
 
 ARG_ITEM = 'item'
 ARG_ITEM_SHORT = 'i'
-ARG_DESC_ITEM = 'Item used'
->>>>>>> 3e00d5d7
+ARG_DESC_ITEM = 'Item used'