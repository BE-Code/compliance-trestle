--- conflicted
+++ resolved
@@ -576,13 +576,9 @@
 
         for _, param_dict_list in md_header.get(const.COMP_DEF_RULES_PARAM_VALS_TAG, {}).items():
             for param_dict in param_dict_list:
-<<<<<<< HEAD
                 values = param_dict.get(const.VALUES, [])
-=======
-                values = [common.Value(__root__=value) for value in param_dict.get(const.VALUES, [])]
-                comp_values = [common.Value(__root__=value) for value in param_dict.get(const.COMPONENT_VALUES, [])]
+                comp_values = param_dict.get(const.COMPONENT_VALUES, [])
                 values = comp_values if comp_values else values
->>>>>>> 3c1d7bb4
                 set_param = ossp.SetParameter(param_id=param_dict['name'], values=values)
                 imp_req.set_parameters.append(set_param)
         imp_req.statements = none_if_empty(list(statement_map.values()))
