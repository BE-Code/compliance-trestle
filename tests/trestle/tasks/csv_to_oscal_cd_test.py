# -*- mode:python; coding:utf-8 -*-
# Copyright (c) 2023 IBM Corp. All rights reserved.
#
# Licensed under the Apache License, Version 2.0 (the "License");
# you may not use this file except in compliance with the License.
# You may obtain a copy of the License at
#
#     https://www.apache.org/licenses/LICENSE-2.0
#
# Unless required by applicable law or agreed to in writing, software
# distributed under the License is distributed on an "AS IS" BASIS,
# WITHOUT WARRANTIES OR CONDITIONS OF ANY KIND, either express or implied.
# See the License for the specific language governing permissions and
# limitations under the License.
"""csv-to-oscal-cd task tests."""

import configparser
import csv
import os
import pathlib
from typing import List
from unittest import mock

from _pytest.monkeypatch import MonkeyPatch

import trestle.tasks.csv_to_oscal_cd as csv_to_oscal_cd
from trestle.oscal.component import ComponentDefinition
from trestle.tasks.base_task import TaskOutcome


def monkey_exception() -> None:
    """Monkey exception."""
    raise Exception('foobar')


<<<<<<< HEAD
def _validate1(tmp_path: pathlib.Path):
    # read catalog
    fp = pathlib.Path(tmp_path) / 'component-definition.json'
    cd = ComponentDefinition.oscal_read(fp)
    # constants
    ns = 'http://ibm.github.io/compliance-trestle/schemas/oscal/cd'
    cl = 'scc_class'
    rs0 = 'rule_set_000'
    rs1 = 'rule_set_001'
    cd_props = [
        [
            0,
            'Rule_Id',
            'xccdf_org.ssgproject.content_rule_api_server_anonymous_auth',
            rs0,
            ns,
            cl,
        ],
        [
            1,
            'Rule_Description',
            'Ensure that the --anonymous-auth argument is set to false',
            rs0,
            ns,
            cl,
        ],
        [
            2,
            'Resource_Instance_Type',
            'public-cloud',
            rs0,
            None,
            None,
        ],
        [
            3,
            'Private_Reference_Id',
            '300000100',
            rs0,
            None,
            None,
        ],
        [
            4,
            'Rule_Id',
            'xccdf_org.ssgproject.content_rule_api_server_basic_auth',
            rs1,
            None,
            None,
        ],
    ]
    ir_props = [
        [
            0,
            'Rule_Id',
            'xccdf_org.ssgproject.content_rule_api_server_anonymous_auth',
            None,
            ns,
            cl,
        ],
    ]
    # spot check
    assert len(cd.components) == 1
    assert len(cd.components[0].control_implementations) == 2
    # control implementations props
    for prop in cd_props:
        index = prop[0]
        assert cd.components[0].props[index].name == prop[1]
        assert cd.components[0].props[index].value == prop[2]
        assert cd.components[0].props[index].remarks == prop[3]
        if prop[4] is not None:
            assert cd.components[0].props[index].ns == prop[4]
        if prop[5] is not None:
            assert cd.components[0].props[index].class_ == prop[5]
    # implemented requirements props
    for prop in ir_props:
        index = prop[0]
        assert cd.components[0].control_implementations[0].implemented_requirements[0].props[index].name == prop[1]
        assert cd.components[0].control_implementations[0].implemented_requirements[0].props[index].value == prop[2]
        assert cd.components[0].control_implementations[0].implemented_requirements[0].props[index].remarks is None
        assert cd.components[0].control_implementations[0].implemented_requirements[0].props[index].ns == prop[4]
        assert cd.components[0].control_implementations[0].implemented_requirements[0].props[index].class_ == prop[5]


def _validate2(tmp_path: pathlib.Path):
=======
def _get_rows(file_: str) -> List[List[str]]:
    """Get rows from csv file."""
    rows = []
    csv_path = pathlib.Path(file_)
    with open(csv_path, 'r', newline='') as f:
        csv_reader = csv.reader(f, delimiter=',', quoting=csv.QUOTE_MINIMAL)
        for row in csv_reader:
            rows.append(row)
    return rows


def _validate_ocp(tmp_path: pathlib.Path) -> None:
    """Validate ocp."""
>>>>>>> d7576d5c
    # read catalog
    fp = pathlib.Path(tmp_path) / 'component-definition.json'
    cd = ComponentDefinition.oscal_read(fp)
    # spot check
    assert cd.metadata.title == 'Component definition for CIS Red Hat OpenShift Container Platform 4 Benchmark profiles'
    assert cd.metadata.version.__root__ == 'V1.1'
    assert len(cd.components) == 1
<<<<<<< HEAD
    assert len(cd.components[0].control_implementations) == 1
    # control implementations props
    for prop in cd_props:
        index = prop[0]
        assert cd.components[0].props[index].name == prop[1]
        assert cd.components[0].props[index].value == prop[2]
        assert cd.components[0].props[index].remarks == prop[3]
        if prop[4] is not None:
            assert cd.components[0].props[index].ns == prop[4]
        if prop[5] is not None:
            assert cd.components[0].props[index].class_ == prop[5]
    # set parameters
    for param in set_params:
        index = param[0]
        assert cd.components[0].control_implementations[0].set_parameters[index].param_id == param[1]
        assert cd.components[0].control_implementations[0].set_parameters[index].values[0] == param[2]
    return


def _validate3(tmp_path: pathlib.Path):
=======
    component = cd.components[0]
    assert len(component.props) == 430
    assert component.type == 'Service'
    assert component.title == 'OSCO'
    assert component.props[0].name == 'Rule_Id'
    assert component.props[0].ns == 'http://ibm.github.io/compliance-trestle/schemas/oscal/cd'
    assert component.props[0].value == 'xccdf_org.ssgproject.content_rule_api_server_anonymous_auth'
    assert component.props[0].class_ == 'scc_class'
    assert component.props[0].remarks.__root__ == 'rule_set_000'
    assert component.props[1].name == 'Rule_Description'
    assert component.props[1].value == 'Ensure that the --anonymous-auth argument is set to false'
    assert component.props[1].remarks.__root__ == 'rule_set_000'
    assert component.props[2].name == 'Parameter_Id'
    assert component.props[2].value == 'scan_interval_max'
    assert component.props[3].name == 'Parameter_Description'
    assert component.props[3].value == 'Max Scan Interval Days'
    assert component.props[4].name == 'Parameter_Value_Alternatives'
    assert component.props[4].value == '10, 30'
    assert component.props[5].name == 'Resource_Instance_Type'
    assert component.props[5].value == 'public-cloud'
    assert component.props[6].name == 'Private_Reference_Id'
    assert component.props[6].value == '300000100'
    assert component.props[7].name == 'Rule_Id'
    assert component.props[7].value == 'xccdf_org.ssgproject.content_rule_api_server_basic_auth'
    assert component.props[7].remarks.__root__ == 'rule_set_001'
    assert component.props[429].name == 'Rule_Description'
    assert component.props[429].value == 'Ensure that the --protect-kernel-defaults argument is set to true'
    assert component.props[429].remarks.__root__ == 'rule_set_200'
    assert component.props[0].name == 'Rule_Id'
    assert len(component.control_implementations) == 2
    assert component.control_implementations[0].description == 'ocp4'
    assert len(component.control_implementations[0].implemented_requirements) == 88
    assert component.control_implementations[0].implemented_requirements[0].control_id == 'CIS-1.2.1'
    assert component.control_implementations[0].implemented_requirements[0].props[0].name == 'Rule_Id'
    assert component.control_implementations[0].implemented_requirements[0].props[
        0].value == 'xccdf_org.ssgproject.content_rule_api_server_anonymous_auth'
    assert component.control_implementations[1].description == 'ocp4-node'
    assert len(component.control_implementations[1].implemented_requirements) == 31
    assert component.control_implementations[1].implemented_requirements[0].control_id == 'CIS-1.1.1'
    assert component.control_implementations[1].implemented_requirements[30].props[
        0].value == 'xccdf_org.ssgproject.content_rule_kubelet_enable_protect_kernel_sysctl'
    assert component.control_implementations[1].implemented_requirements[30].props[
        1].value == 'xccdf_org.ssgproject.content_rule_kubelet_enable_protect_kernel_defaults'


def _validate_bp(tmp_path: pathlib.Path) -> None:
    """Validate bp."""
>>>>>>> d7576d5c
    # read catalog
    fp = pathlib.Path(tmp_path) / 'component-definition.json'
    cd = ComponentDefinition.oscal_read(fp)
    # spot check
    assert cd.metadata.title == 'Component definition for Best Practices'
    assert cd.metadata.version.__root__ == 'V1.1'
    assert len(cd.components) == 1
    component = cd.components[0]
    assert len(component.props) == 62
    assert component.type == 'Service'
    assert component.title == 'IAM'
    assert len(component.control_implementations) == 1
    assert component.control_implementations[
        0].description == 'NIST Special Publication 800-53 Revision 5 HIGH IMPACT BASELINE'


def _get_config_section(tmp_path: pathlib.Path, fname: str) -> tuple:
    """Get config section."""
    config = configparser.ConfigParser()
    config_path = pathlib.Path(f'tests/data/tasks/csv-to-oscal-cd/{fname}')
    config.read(config_path)
    section = config['task.csv-to-oscal-cd']
    section['output-dir'] = str(tmp_path)
    return (config, section)


def test_print_info(tmp_path: pathlib.Path) -> None:
    """Test print_info."""
    config, section = _get_config_section(tmp_path, 'test-csv-to-oscal-cd.config')
    tgt = csv_to_oscal_cd.CsvToOscalComponentDefinition(section)
    retval = tgt.print_info()
    assert retval is None


def test_simulate(tmp_path: pathlib.Path) -> None:
    """Test simulate."""
    config, section = _get_config_section(tmp_path, 'test-csv-to-oscal-cd.config')
    tgt = csv_to_oscal_cd.CsvToOscalComponentDefinition(section)
    retval = tgt.simulate()
    assert retval == TaskOutcome.SIM_SUCCESS
    assert len(os.listdir(str(tmp_path))) == 0


def test_execute(tmp_path: pathlib.Path) -> None:
    """Test execute."""
    config, section = _get_config_section(tmp_path, 'test-csv-to-oscal-cd.config')
    tgt = csv_to_oscal_cd.CsvToOscalComponentDefinition(section)
    retval = tgt.execute()
    assert retval == TaskOutcome.SUCCESS


def test_config_missing(tmp_path: pathlib.Path) -> None:
    """Test config missing."""
    section = None
    tgt = csv_to_oscal_cd.CsvToOscalComponentDefinition(section)
    retval = tgt.execute()
    assert retval == TaskOutcome.FAILURE


def test_config_missing_title(tmp_path: pathlib.Path) -> None:
    """Test config missing title."""
    config, section = _get_config_section(tmp_path, 'test-csv-to-oscal-cd.config')
    section.pop('title')
    tgt = csv_to_oscal_cd.CsvToOscalComponentDefinition(section)
    retval = tgt.execute()
    assert retval == TaskOutcome.FAILURE


def test_config_missing_version(tmp_path: pathlib.Path) -> None:
    """Test config missing version."""
    config, section = _get_config_section(tmp_path, 'test-csv-to-oscal-cd.config')
    section.pop('version')
    tgt = csv_to_oscal_cd.CsvToOscalComponentDefinition(section)
    retval = tgt.execute()
    assert retval == TaskOutcome.FAILURE


def test_config_missing_csv_file_spec(tmp_path: pathlib.Path) -> None:
    """Test config missing csv file spec."""
    config, section = _get_config_section(tmp_path, 'test-csv-to-oscal-cd.config')
    section['output-dir'] = str(tmp_path)
    section.pop('csv-file')
    tgt = csv_to_oscal_cd.CsvToOscalComponentDefinition(section)
    retval = tgt.execute()
    assert retval == TaskOutcome.FAILURE


def test_config_missing_csv_file(tmp_path: pathlib.Path) -> None:
    """Test config missing csv file."""
    config, section = _get_config_section(tmp_path, 'test-csv-to-oscal-cd.config')
    section['csv-file'] = 'foobar'
    tgt = csv_to_oscal_cd.CsvToOscalComponentDefinition(section)
    retval = tgt.execute()
    assert retval == TaskOutcome.FAILURE


def test_config_missing_namespace(tmp_path: pathlib.Path) -> None:
    """Test config missing namespace."""
    config, section = _get_config_section(tmp_path, 'test-csv-to-oscal-cd.config')
    config.remove_option('task.csv-to-oscal-cd', 'namespace')
    tgt = csv_to_oscal_cd.CsvToOscalComponentDefinition(section)
    retval = tgt.execute()
    assert retval == TaskOutcome.FAILURE


def test_config_missing_user_namespace(tmp_path: pathlib.Path) -> None:
    """Test config missing user-namespace."""
    config, section = _get_config_section(tmp_path, 'test-csv-to-oscal-cd.config')
    config.remove_option('task.csv-to-oscal-cd', 'user-namespace')
    tgt = csv_to_oscal_cd.CsvToOscalComponentDefinition(section)
    retval = tgt.execute()
    assert retval == TaskOutcome.FAILURE


def test_exception(tmp_path: pathlib.Path, monkeypatch: MonkeyPatch) -> None:
    """Test exception."""
    monkeypatch.setattr(csv_to_oscal_cd._RuleSetIdMgr, 'get_next_rule_set_id', monkey_exception)
    config, section = _get_config_section(tmp_path, 'test-csv-to-oscal-cd.config')
    tgt = csv_to_oscal_cd.CsvToOscalComponentDefinition(section)
    retval = tgt.execute()
    assert retval == TaskOutcome.FAILURE


def test_execute_no_overwrite(tmp_path: pathlib.Path) -> None:
    """Test execute no overwrite."""
    config, section = _get_config_section(tmp_path, 'test-csv-to-oscal-cd.config')
    tgt = csv_to_oscal_cd.CsvToOscalComponentDefinition(section)
    retval = tgt.execute()
    assert retval == TaskOutcome.SUCCESS
    section['output-overwrite'] = 'false'
    retval = tgt.execute()
    assert retval == TaskOutcome.FAILURE


def test_execute_verbose(tmp_path: pathlib.Path) -> None:
    """Test execute verbose."""
    config, section = _get_config_section(tmp_path, 'test-csv-to-oscal-cd.config')
    section['quiet'] = 'False'
    tgt = csv_to_oscal_cd.CsvToOscalComponentDefinition(section)
    retval = tgt.execute()
    assert retval == TaskOutcome.SUCCESS
    _validate_ocp(tmp_path)


def test_execute_mock(tmp_path: pathlib.Path) -> None:
    """Test execute mock."""
    config, section = _get_config_section(tmp_path, 'test-csv-to-oscal-cd.config')
    # get good data & test that mocking works
    rows = _get_rows('tests/data/csv/ocp4-user.csv')
    with mock.patch('trestle.tasks.csv_to_oscal_cd.csv.reader') as mock_csv_reader:
        mock_csv_reader.return_value = rows
        tgt = csv_to_oscal_cd.CsvToOscalComponentDefinition(section)
        retval = tgt.execute()
        assert retval == TaskOutcome.SUCCESS


def test_execute_missing_heading(tmp_path: pathlib.Path) -> None:
    """Test execute missing heading."""
    config, section = _get_config_section(tmp_path, 'test-csv-to-oscal-cd.config')
    # inject error
    rows = _get_rows('tests/data/csv/ocp4-user.csv')
    row = rows[0]
    assert row[2] == 'Rule_Description'
    row[2] = 'foobar'
    with mock.patch('trestle.tasks.csv_to_oscal_cd.csv.reader') as mock_csv_reader:
        mock_csv_reader.return_value = rows
        tgt = csv_to_oscal_cd.CsvToOscalComponentDefinition(section)
        retval = tgt.execute()
        assert retval == TaskOutcome.FAILURE


def test_execute_missing_value(tmp_path: pathlib.Path) -> None:
    """Test execute missing value."""
    config, section = _get_config_section(tmp_path, 'test-csv-to-oscal-cd.config')
    # inject error
    rows = _get_rows('tests/data/csv/ocp4-user.csv')
    row = rows[1]
    assert row[2] == 'Ensure that the --anonymous-auth argument is set to false'
    row[2] = ''
    with mock.patch('trestle.tasks.csv_to_oscal_cd.csv.reader') as mock_csv_reader:
        mock_csv_reader.return_value = rows
        tgt = csv_to_oscal_cd.CsvToOscalComponentDefinition(section)
        retval = tgt.execute()
        assert retval == TaskOutcome.FAILURE


def test_execute_missing_rule_id(tmp_path: pathlib.Path) -> None:
    """Test execute missing rule id."""
    config, section = _get_config_section(tmp_path, 'test-csv-to-oscal-cd.config')
    # inject error
    rows = _get_rows('tests/data/csv/ocp4-user.csv')
    row = rows[1]
    assert row[1] == 'xccdf_org.ssgproject.content_rule_api_server_anonymous_auth'
    row[1] = ''
    with mock.patch('trestle.tasks.csv_to_oscal_cd.csv.reader') as mock_csv_reader:
        mock_csv_reader.return_value = rows
        tgt = csv_to_oscal_cd.CsvToOscalComponentDefinition(section)
        retval = tgt.execute()
        assert retval == TaskOutcome.FAILURE


def test_execute_missing_control_mapping(tmp_path: pathlib.Path) -> None:
    """Test execute missing control mapping."""
    config, section = _get_config_section(tmp_path, 'test-csv-to-oscal-cd.config')
    # inject error
    rows = _get_rows('tests/data/csv/ocp4-user.csv')
    row = rows[1]
    assert row[6] == 'CIS-1.2.1'
    row[6] = ''
    with mock.patch('trestle.tasks.csv_to_oscal_cd.csv.reader') as mock_csv_reader:
        mock_csv_reader.return_value = rows
        tgt = csv_to_oscal_cd.CsvToOscalComponentDefinition(section)
        retval = tgt.execute()
        assert retval == TaskOutcome.SUCCESS
    # read catalog
    fp = pathlib.Path(tmp_path) / 'component-definition.json'
    cd = ComponentDefinition.oscal_read(fp)
    # spot check
    component = cd.components[0]
    assert len(component.props) == 423


def test_execute_missing_parameter_id(tmp_path: pathlib.Path) -> None:
    """Test execute missing parameter id."""
    config, section = _get_config_section(tmp_path, 'test-csv-to-oscal-cd.config')
    # inject error
    rows = _get_rows('tests/data/csv/ocp4-user.csv')
    row = rows[1]
    assert row[8] == 'scan_interval_max'
    row[8] = ''
    with mock.patch('trestle.tasks.csv_to_oscal_cd.csv.reader') as mock_csv_reader:
        mock_csv_reader.return_value = rows
        tgt = csv_to_oscal_cd.CsvToOscalComponentDefinition(section)
        retval = tgt.execute()
        assert retval == TaskOutcome.FAILURE


def test_execute_bp_sample(tmp_path: pathlib.Path) -> None:
    """Test execute bp sample."""
    config, section = _get_config_section(tmp_path, 'test-csv-to-oscal-cd-bp.config')
    tgt = csv_to_oscal_cd.CsvToOscalComponentDefinition(section)
    retval = tgt.execute()
    assert retval == TaskOutcome.SUCCESS
    _validate_bp(tmp_path)


def test_execute_bp_cd(tmp_path: pathlib.Path) -> None:
    """Test execute bp cd."""
    config, section = _get_config_section(tmp_path, 'test-csv-to-oscal-cd-bp.config')
    section['component-definition'] = 'tests/data/csv/component-definitions/bp/component-definition.json'
    tgt = csv_to_oscal_cd.CsvToOscalComponentDefinition(section)
    retval = tgt.execute()
    assert retval == TaskOutcome.SUCCESS
    _validate_bp(tmp_path)


def test_execute_bp_cd_missing(tmp_path: pathlib.Path) -> None:
    """Test execute bp cd missing."""
    config, section = _get_config_section(tmp_path, 'test-csv-to-oscal-cd-bp.config')
    section['component-definition'] = 'tests/data/csv/component-definitions/foobar/component-definition.json'
    tgt = csv_to_oscal_cd.CsvToOscalComponentDefinition(section)
    retval = tgt.execute()
    assert retval == TaskOutcome.FAILURE


def test_execute_duplicate_rule(tmp_path: pathlib.Path) -> None:
    """Test execute duplicate rule."""
    config, section = _get_config_section(tmp_path, 'test-csv-to-oscal-cd-bp.config')
    section['component-definition'] = 'tests/data/csv/component-definitions/bp/component-definition.json'
    # duplicate rule
    rows = _get_rows('tests/data/csv/bp.sample.csv')
    rows.append(rows[1])
    with mock.patch('trestle.tasks.csv_to_oscal_cd.csv.reader') as mock_csv_reader:
        mock_csv_reader.return_value = rows
        tgt = csv_to_oscal_cd.CsvToOscalComponentDefinition(section)
        retval = tgt.execute()
        assert retval == TaskOutcome.FAILURE


def test_execute_delete_rule(tmp_path: pathlib.Path) -> None:
    """Test execute delete rule."""
    config, section = _get_config_section(tmp_path, 'test-csv-to-oscal-cd-bp.config')
    section['component-definition'] = 'tests/data/csv/component-definitions/bp/component-definition.json'
    # delete rule
    rows = _get_rows('tests/data/csv/bp.sample.csv')
    rows.pop(1)
    with mock.patch('trestle.tasks.csv_to_oscal_cd.csv.reader') as mock_csv_reader:
        mock_csv_reader.return_value = rows
        tgt = csv_to_oscal_cd.CsvToOscalComponentDefinition(section)
        retval = tgt.execute()
        assert retval == TaskOutcome.SUCCESS
    # read catalog
    fp = pathlib.Path(tmp_path) / 'component-definition.json'
    cd = ComponentDefinition.oscal_read(fp)
    # spot check
    component = cd.components[0]
    assert len(component.props) == 57
    assert component.props[0].name == 'Rule_Id'
    assert component.props[0].ns == 'http://abc.github.io/compliance-trestle/schemas/oscal/cd'
    assert component.props[0].value == 'iam_admin_role_users_per_account_maxcount'
    assert component.props[0].class_ == 'scc_class'
    assert component.props[0].remarks.__root__ == 'rule_set_01'


def test_execute_delete_all_rules_with_params(tmp_path: pathlib.Path) -> None:
    """Test execute delete all rules with params."""
    config, section = _get_config_section(tmp_path, 'test-csv-to-oscal-cd-bp.config')
    section['component-definition'] = 'tests/data/csv/component-definitions/bp/component-definition.json'
    # delete all rules with params
    rows = _get_rows('tests/data/csv/bp.sample.csv')
    rows.pop(10)
    rows.pop(7)
    rows.pop(5)
    rows.pop(2)
    with mock.patch('trestle.tasks.csv_to_oscal_cd.csv.reader') as mock_csv_reader:
        mock_csv_reader.return_value = rows
        tgt = csv_to_oscal_cd.CsvToOscalComponentDefinition(section)
        retval = tgt.execute()
        assert retval == TaskOutcome.SUCCESS
    # read catalog
    fp = pathlib.Path(tmp_path) / 'component-definition.json'
    cd = ComponentDefinition.oscal_read(fp)
    # spot check
    component = cd.components[0]
    assert len(component.props) == 30
    for prop in component.props:
        if prop.name == 'Parameter_Id':
            assert prop.value != 'allowed_admins_per_account'


def test_execute_delete_rule_with_params(tmp_path: pathlib.Path) -> None:
    """Test execute delete rule with params."""
    config, section = _get_config_section(tmp_path, 'test-csv-to-oscal-cd-bp.config')
    section['component-definition'] = 'tests/data/csv/component-definitions/bp/component-definition.json'
    # delete rule with params
    rows = _get_rows('tests/data/csv/bp.sample.csv')
    rows.pop(2)
    with mock.patch('trestle.tasks.csv_to_oscal_cd.csv.reader') as mock_csv_reader:
        mock_csv_reader.return_value = rows
        tgt = csv_to_oscal_cd.CsvToOscalComponentDefinition(section)
        retval = tgt.execute()
        assert retval == TaskOutcome.SUCCESS
    # read catalog
    fp = pathlib.Path(tmp_path) / 'component-definition.json'
    cd = ComponentDefinition.oscal_read(fp)
    # spot check
    component = cd.components[0]
    assert len(component.props) == 54
    for prop in component.props:
        if prop.name == 'Parameter_Id':
            assert prop.value != 'allowed_admins_per_account'


def test_execute_add_rule(tmp_path: pathlib.Path) -> None:
    """Test execute add rule."""
    config, section = _get_config_section(tmp_path, 'test-csv-to-oscal-cd-bp.config')
    section['component-definition'] = 'tests/data/csv/component-definitions/bp/component-definition.json'
    # add rule
    rows = _get_rows('tests/data/csv/bp.sample.csv')
    row = [
        'add-reference-id',
        'add-rule-id',
        'add-rule-description',
        'add-check-id',
        'add-check-description',
        'add-fetcher',
        'add-fetcher-description',
        'https://abc.com/add-profile-reference-url',
        'add-profile-description',
        'Service',
        'add-control-mappings',
        'IAM',
        'add-resource-instance-type',
        'add-parameter-id',
        'add-parameter-description',
        'add-parameter-default-value',
        'add-parameter-value-alternatives',
    ]
    rows.append(row)
    with mock.patch('trestle.tasks.csv_to_oscal_cd.csv.reader') as mock_csv_reader:
        mock_csv_reader.return_value = rows
        tgt = csv_to_oscal_cd.CsvToOscalComponentDefinition(section)
        retval = tgt.execute()
        assert retval == TaskOutcome.SUCCESS
    # read catalog
    fp = pathlib.Path(tmp_path) / 'component-definition.json'
    cd = ComponentDefinition.oscal_read(fp)
    # spot check
    component = cd.components[0]
    assert len(component.props) == 73
    assert component.props[72].name == 'Reference_Id'
    assert component.props[72].ns == 'http://abc.github.io/compliance-trestle/schemas/oscal/cd'
    assert component.props[72].value == 'add-reference-id'
    assert component.props[72].remarks.__root__ == 'rule_set_10'
    assert component.props[71].name == 'Resource_Instance_Type'
    assert component.props[71].ns == 'http://ibm.github.io/compliance-trestle/schemas/oscal/cd'
    assert component.props[71].value == 'add-resource-instance-type'
    assert component.props[71].remarks.__root__ == 'rule_set_10'
    assert component.props[70].name == 'Fetcher_Description'
    assert component.props[70].ns == 'http://ibm.github.io/compliance-trestle/schemas/oscal/cd'
    assert component.props[70].value == 'add-fetcher-description'
    assert component.props[70].remarks.__root__ == 'rule_set_10'
    assert component.props[69].name == 'Fetcher'
    assert component.props[69].ns == 'http://ibm.github.io/compliance-trestle/schemas/oscal/cd'
    assert component.props[69].value == 'add-fetcher'
    assert component.props[69].remarks.__root__ == 'rule_set_10'
    assert component.props[68].name == 'Check_Description'
    assert component.props[68].ns == 'http://ibm.github.io/compliance-trestle/schemas/oscal/cd'
    assert component.props[68].value == 'add-check-description'
    assert component.props[68].remarks.__root__ == 'rule_set_10'
    assert component.props[67].name == 'Check_Id'
    assert component.props[67].ns == 'http://ibm.github.io/compliance-trestle/schemas/oscal/cd'
    assert component.props[67].value == 'add-check-id'
    assert component.props[67].remarks.__root__ == 'rule_set_10'
    assert component.props[66].name == 'Parameter_Value_Alternatives'
    assert component.props[66].ns == 'http://ibm.github.io/compliance-trestle/schemas/oscal/cd'
    assert component.props[66].value == 'add-parameter-value-alternatives'
    assert component.props[66].remarks.__root__ == 'rule_set_10'
    assert component.props[65].name == 'Parameter_Description'
    assert component.props[65].ns == 'http://ibm.github.io/compliance-trestle/schemas/oscal/cd'
    assert component.props[65].value == 'add-parameter-description'
    assert component.props[65].remarks.__root__ == 'rule_set_10'
    assert component.props[64].name == 'Parameter_Id'
    assert component.props[64].ns == 'http://ibm.github.io/compliance-trestle/schemas/oscal/cd'
    assert component.props[64].value == 'add-parameter-id'
    assert component.props[64].remarks.__root__ == 'rule_set_10'
    assert component.props[63].name == 'Rule_Description'
    assert component.props[63].ns == 'http://ibm.github.io/compliance-trestle/schemas/oscal/cd'
    assert component.props[63].value == 'add-rule-description'
    assert component.props[63].remarks.__root__ == 'rule_set_10'
    assert component.props[62].name == 'Rule_Id'
    assert component.props[62].ns == 'http://ibm.github.io/compliance-trestle/schemas/oscal/cd'
    assert component.props[62].value == 'add-rule-id'
    assert component.props[62].remarks.__root__ == 'rule_set_10'
    assert len(component.control_implementations) == 2
    assert len(component.control_implementations[0].set_parameters) == 4
    assert len(component.control_implementations[1].set_parameters) == 1


def test_execute_missing_param_default_value(tmp_path: pathlib.Path) -> None:
    """Test execute missing param default_value."""
    config, section = _get_config_section(tmp_path, 'test-csv-to-oscal-cd-bp.config')
    # delete default param default value
    rows = _get_rows('tests/data/csv/bp.sample.csv')
    row = rows[2]
    assert row[13] == 'allowed_admins_per_account'
    assert row[15] == '10'
    row[15] = ''
    with mock.patch('trestle.tasks.csv_to_oscal_cd.csv.reader') as mock_csv_reader:
        mock_csv_reader.return_value = rows
        tgt = csv_to_oscal_cd.CsvToOscalComponentDefinition(section)
        retval = tgt.execute()
        assert retval == TaskOutcome.FAILURE


def test_execute_change_param_default_value(tmp_path: pathlib.Path) -> None:
    """Test execute change param default_value."""
    config, section = _get_config_section(tmp_path, 'test-csv-to-oscal-cd-bp.config')
    section['component-definition'] = 'tests/data/csv/component-definitions/bp/component-definition.json'
    # change default param default value
    rows = _get_rows('tests/data/csv/bp.sample.csv')
    row = rows[2]
    assert row[13] == 'allowed_admins_per_account'
    assert row[15] == '10'
    assert row[16] == '10'
    row[15] = '20'
    row[16] = '10 20'
    with mock.patch('trestle.tasks.csv_to_oscal_cd.csv.reader') as mock_csv_reader:
        mock_csv_reader.return_value = rows
        tgt = csv_to_oscal_cd.CsvToOscalComponentDefinition(section)
        retval = tgt.execute()
        assert retval == TaskOutcome.SUCCESS
    # read catalog
    fp = pathlib.Path(tmp_path) / 'component-definition.json'
    cd = ComponentDefinition.oscal_read(fp)
    # spot check
    component = cd.components[0]
    assert len(component.props) == 62
    assert len(component.control_implementations) == 1
    set_parameters = component.control_implementations[0].set_parameters
    assert len(set_parameters) == 4
    assert len(set_parameters[0].values) == 1
    assert set_parameters[0].values[0].__root__ == '20'


def test_execute_delete_param(tmp_path: pathlib.Path) -> None:
    """Test execute delete param."""
    config, section = _get_config_section(tmp_path, 'test-csv-to-oscal-cd-bp.config')
    section['component-definition'] = 'tests/data/csv/component-definitions/bp/component-definition.json'
    # delete param
    rows = _get_rows('tests/data/csv/bp.sample.csv')
    row = rows[2]
    assert row[13] == 'allowed_admins_per_account'
    row[13] = ''
    row[14] = ''
    row[15] = ''
    row[16] = ''
    with mock.patch('trestle.tasks.csv_to_oscal_cd.csv.reader') as mock_csv_reader:
        mock_csv_reader.return_value = rows
        tgt = csv_to_oscal_cd.CsvToOscalComponentDefinition(section)
        retval = tgt.execute()
        assert retval == TaskOutcome.SUCCESS
    # read catalog
    fp = pathlib.Path(tmp_path) / 'component-definition.json'
    cd = ComponentDefinition.oscal_read(fp)
    # spot check
    component = cd.components[0]
    assert len(component.props) == 59
    assert component.props[22].name == 'Parameter_Id'
    assert component.props[22].ns == 'http://abc.github.io/compliance-trestle/schemas/oscal/cd'
    assert component.props[22].value == 'api_keys_rotated_days'
    assert component.props[22].class_ == 'scc_class'
    assert component.props[22].remarks.__root__ == 'rule_set_04'


def test_execute_delete_params(tmp_path: pathlib.Path) -> None:
    """Test execute delete params."""
    config, section = _get_config_section(tmp_path, 'test-csv-to-oscal-cd-bp.config')
    section['component-definition'] = 'tests/data/csv/component-definitions/bp/component-definition.json'
    # delete params
    rows = _get_rows('tests/data/csv/bp.sample.csv')
    for i in [2, 5, 7, 10]:
        for j in [13, 14, 15, 16]:
            rows[i][j] = ''
    with mock.patch('trestle.tasks.csv_to_oscal_cd.csv.reader') as mock_csv_reader:
        mock_csv_reader.return_value = rows
        tgt = csv_to_oscal_cd.CsvToOscalComponentDefinition(section)
        retval = tgt.execute()
        assert retval == TaskOutcome.SUCCESS
    # read catalog
    fp = pathlib.Path(tmp_path) / 'component-definition.json'
    cd = ComponentDefinition.oscal_read(fp)
    # spot check
    component = cd.components[0]
    assert len(component.props) == 50
    for prop in component.props:
        assert prop.name != 'Parameter_Id'


def test_execute_add_param(tmp_path: pathlib.Path) -> None:
    """Test execute add param."""
    config, section = _get_config_section(tmp_path, 'test-csv-to-oscal-cd-bp.config')
    section['component-definition'] = 'tests/data/csv/component-definitions/bp/component-definition.json'
    # add param
    rows = _get_rows('tests/data/csv/bp.sample.csv')
    row = rows[1]
    assert row[13] == ''
    row[13] = 'add-parameter-id'
    row[14] = 'add-parameter-description'
    row[15] = 'add-parameter-default-value'
    row[16] = 'add-parameter-value-alternatives'
    with mock.patch('trestle.tasks.csv_to_oscal_cd.csv.reader') as mock_csv_reader:
        mock_csv_reader.return_value = rows
        tgt = csv_to_oscal_cd.CsvToOscalComponentDefinition(section)
        retval = tgt.execute()
        assert retval == TaskOutcome.SUCCESS
    # read catalog
    fp = pathlib.Path(tmp_path) / 'component-definition.json'
    cd = ComponentDefinition.oscal_read(fp)
    # spot check
    component = cd.components[0]
    assert component.props[2].name == 'Parameter_Id'
    assert component.props[2].value == 'add-parameter-id'
    assert component.props[2].remarks.__root__ == 'rule_set_00'
    assert component.props[3].name == 'Parameter_Description'
    assert component.props[3].value == 'add-parameter-description'
    assert component.props[3].remarks.__root__ == 'rule_set_00'
    assert component.props[4].name == 'Parameter_Value_Alternatives'
    assert component.props[4].value == 'add-parameter-value-alternatives'
    assert component.props[4].remarks.__root__ == 'rule_set_00'
    assert component.props[4].remarks.__root__ == 'rule_set_00'
    set_parameters = component.control_implementations[0].set_parameters
    assert len(set_parameters) == 5
    assert set_parameters[4].param_id == 'add-parameter-id'
    assert len(set_parameters[4].values) == 1
    assert set_parameters[4].values[0].__root__ == 'add-parameter-default-value'


def test_execute_delete_all_control_mappings(tmp_path: pathlib.Path) -> None:
    """Test execute delete all control mappings."""
    config, section = _get_config_section(tmp_path, 'test-csv-to-oscal-cd-bp.config')
    section['component-definition'] = 'tests/data/csv/component-definitions/bp/component-definition.json'
    # delete all control mappings
    rows = _get_rows('tests/data/csv/bp.sample.csv')
    for i in range(1, len(rows)):
        rows[i][10] = ''
    with mock.patch('trestle.tasks.csv_to_oscal_cd.csv.reader') as mock_csv_reader:
        mock_csv_reader.return_value = rows
        tgt = csv_to_oscal_cd.CsvToOscalComponentDefinition(section)
        retval = tgt.execute()
        assert retval == TaskOutcome.SUCCESS
    # read catalog
    fp = pathlib.Path(tmp_path) / 'component-definition.json'
    cd = ComponentDefinition.oscal_read(fp)
    # spot check
    if cd.components is not None:
        assert len(cd.components) == 0


def test_execute_delete_control_mapping(tmp_path: pathlib.Path) -> None:
    """Test execute delete control mapping."""
    config, section = _get_config_section(tmp_path, 'test-csv-to-oscal-cd-bp.config')
    section['component-definition'] = 'tests/data/csv/component-definitions/bp/component-definition.json'
    # delete control mapping
    rows = _get_rows('tests/data/csv/bp.sample.csv')
    assert rows[1][10] == 'sc-7_smt.a sc-7_smt.b sc-7.3 sc-7.4_smt.a sc-7.5 ia-3'
    rows[1][10] = rows[1][10].replace(' ia-3', '')
    with mock.patch('trestle.tasks.csv_to_oscal_cd.csv.reader') as mock_csv_reader:
        mock_csv_reader.return_value = rows
        tgt = csv_to_oscal_cd.CsvToOscalComponentDefinition(section)
        retval = tgt.execute()
        assert retval == TaskOutcome.SUCCESS
    # read catalog
    fp = pathlib.Path(tmp_path) / 'component-definition.json'
    cd = ComponentDefinition.oscal_read(fp)
    # spot check
    component = cd.components[0]
    control_implementation = component.control_implementations[0]
    implemented_requirements = control_implementation.implemented_requirements
    assert len(implemented_requirements) == 20
    assert implemented_requirements[3].control_id == 'sc-7.5'
    assert implemented_requirements[4].control_id == 'ac-6'


def test_execute_delete_control_mapping_multi(tmp_path: pathlib.Path) -> None:
    """Test execute delete control mapping multi."""
    config, section = _get_config_section(tmp_path, 'test-csv-to-oscal-cd-bp.config')
    section['component-definition'] = 'tests/data/csv/component-definitions/bp/component-definition.json'
    # delete control mapping multi
    rows = _get_rows('tests/data/csv/bp.sample.csv')
    for i in range(1, len(rows)):
        rows[i][10] = rows[i][10].replace('ac-6', '')
    with mock.patch('trestle.tasks.csv_to_oscal_cd.csv.reader') as mock_csv_reader:
        mock_csv_reader.return_value = rows
        tgt = csv_to_oscal_cd.CsvToOscalComponentDefinition(section)
        retval = tgt.execute()
        assert retval == TaskOutcome.SUCCESS
    # read catalog
    fp = pathlib.Path(tmp_path) / 'component-definition.json'
    cd = ComponentDefinition.oscal_read(fp)
    # spot check
    component = cd.components[0]
    control_implementation = component.control_implementations[0]
    implemented_requirements = control_implementation.implemented_requirements
    assert len(implemented_requirements) == 20
    for implemented_requirement in implemented_requirements:
        assert implemented_requirement.control_id != 'ac-6'


def test_execute_delete_control_mapping_smt(tmp_path: pathlib.Path) -> None:
    """Test execute delete control mapping smt."""
    config, section = _get_config_section(tmp_path, 'test-csv-to-oscal-cd-bp.config')
    section['component-definition'] = 'tests/data/csv/component-definitions/bp/component-definition.json'
    # delete control mapping smt
    rows = _get_rows('tests/data/csv/bp.sample.csv')
    assert rows[3][10] == 'ac-3 ac-4 ac-6 sc-7_smt.a sc-7_smt.b sc-7.4_smt.a ac-14_smt.a cm-7_smt.a cm-7_smt.b'
    rows[3][10] = rows[3][10].replace(' cm-7_smt.b', '')
    with mock.patch('trestle.tasks.csv_to_oscal_cd.csv.reader') as mock_csv_reader:
        mock_csv_reader.return_value = rows
        tgt = csv_to_oscal_cd.CsvToOscalComponentDefinition(section)
        retval = tgt.execute()
        assert retval == TaskOutcome.SUCCESS
    # read catalog
    fp = pathlib.Path(tmp_path) / 'component-definition.json'
    cd = ComponentDefinition.oscal_read(fp)
    # spot check
    component = cd.components[0]
    control_implementation = component.control_implementations[0]
    implemented_requirements = control_implementation.implemented_requirements
    assert len(implemented_requirements) == 21
    assert implemented_requirements[10].control_id == 'cm-7'
    statements = implemented_requirements[10].statements
    assert len(statements) == 1
    assert statements[0].statement_id == 'cm-7_smt.a'


def test_execute_add_control_mapping(tmp_path: pathlib.Path) -> None:
    """Test execute add control mapping."""
    config, section = _get_config_section(tmp_path, 'test-csv-to-oscal-cd-bp.config')
    section['component-definition'] = 'tests/data/csv/component-definitions/bp/component-definition.json'
    # add control mapping
    rows = _get_rows('tests/data/csv/bp.sample.csv')
    assert rows[1][10] == 'sc-7_smt.a sc-7_smt.b sc-7.3 sc-7.4_smt.a sc-7.5 ia-3'
    rows[1][10] = rows[1][10] + ' ld-0'
    with mock.patch('trestle.tasks.csv_to_oscal_cd.csv.reader') as mock_csv_reader:
        mock_csv_reader.return_value = rows
        tgt = csv_to_oscal_cd.CsvToOscalComponentDefinition(section)
        retval = tgt.execute()
        assert retval == TaskOutcome.SUCCESS
    # read catalog
    fp = pathlib.Path(tmp_path) / 'component-definition.json'
    cd = ComponentDefinition.oscal_read(fp)
    # spot check
    component = cd.components[0]
    control_implementation = component.control_implementations[0]
    implemented_requirements = control_implementation.implemented_requirements
    assert len(implemented_requirements) == 22
    assert implemented_requirements[21].control_id == 'ld-0'


def test_execute_add_control_mapping_smt(tmp_path: pathlib.Path) -> None:
    """Test execute add control mapping smt."""
    config, section = _get_config_section(tmp_path, 'test-csv-to-oscal-cd-bp.config')
    section['component-definition'] = 'tests/data/csv/component-definitions/bp/component-definition.json'
    # add control mapping smt
    rows = _get_rows('tests/data/csv/bp.sample.csv')
    assert rows[1][10] == 'sc-7_smt.a sc-7_smt.b sc-7.3 sc-7.4_smt.a sc-7.5 ia-3'
    rows[1][10] = rows[1][10] + ' ld-0_smt.a'
    with mock.patch('trestle.tasks.csv_to_oscal_cd.csv.reader') as mock_csv_reader:
        mock_csv_reader.return_value = rows
        tgt = csv_to_oscal_cd.CsvToOscalComponentDefinition(section)
        retval = tgt.execute()
        assert retval == TaskOutcome.SUCCESS
    # read catalog
    fp = pathlib.Path(tmp_path) / 'component-definition.json'
    cd = ComponentDefinition.oscal_read(fp)
    # spot check
    component = cd.components[0]
    control_implementation = component.control_implementations[0]
    implemented_requirements = control_implementation.implemented_requirements
    assert len(implemented_requirements) == 22
    assert implemented_requirements[21].control_id == 'ld-0'
    assert len(implemented_requirements[21].statements) == 1
    statement = implemented_requirements[21].statements[0]
    assert statement.statement_id == 'ld-0_smt.a'
    assert len(statement.props) == 1
    assert statement.props[0].name == 'Rule_Id'
    assert statement.props[0].value == 'account_owner_authorized_ip_range_configured'


def test_execute_delete_property(tmp_path: pathlib.Path) -> None:
    """Test execute delete property."""
    config, section = _get_config_section(tmp_path, 'test-csv-to-oscal-cd-bp.config')
    section['component-definition'] = 'tests/data/csv/component-definitions/bp/component-definition.json'
    # delete property
    rows = _get_rows('tests/data/csv/bp.sample.csv')
    assert rows[1][3] == 'account_owner_authorized_ip_range_configured'
    assert rows[1][4] == 'Check whether authorized IP ranges are configured by the account owner'
    rows[1][3] = ''
    rows[1][4] = ''
    with mock.patch('trestle.tasks.csv_to_oscal_cd.csv.reader') as mock_csv_reader:
        mock_csv_reader.return_value = rows
        tgt = csv_to_oscal_cd.CsvToOscalComponentDefinition(section)
        retval = tgt.execute()
        assert retval == TaskOutcome.SUCCESS
    # read catalog
    fp = pathlib.Path(tmp_path) / 'component-definition.json'
    cd = ComponentDefinition.oscal_read(fp)
    # spot check
    component = cd.components[0]
    assert len(component.props) == 60
    assert component.props[0].name == 'Rule_Id'
    assert component.props[1].name == 'Rule_Description'
    assert component.props[2].name == 'Reference_Id'


def test_execute_add_property(tmp_path: pathlib.Path) -> None:
    """Test execute add property."""
    config, section = _get_config_section(tmp_path, 'test-csv-to-oscal-cd-bp.config')
    section['component-definition'] = 'tests/data/csv/component-definitions/bp/component-definition.json'
    # add property
    rows = _get_rows('tests/data/csv/bp.sample.csv')
    assert rows[1][5] == ''
    assert rows[1][6] == ''
    rows[1][5] = 'add-fetcher'
    rows[1][6] = 'add-fetcher-description'
    with mock.patch('trestle.tasks.csv_to_oscal_cd.csv.reader') as mock_csv_reader:
        mock_csv_reader.return_value = rows
        tgt = csv_to_oscal_cd.CsvToOscalComponentDefinition(section)
        retval = tgt.execute()
        assert retval == TaskOutcome.SUCCESS
    # read catalog
    fp = pathlib.Path(tmp_path) / 'component-definition.json'
    cd = ComponentDefinition.oscal_read(fp)
    # spot check
    component = cd.components[0]
    assert len(component.props) == 64
    assert component.props[0].name == 'Rule_Id'
    assert component.props[1].name == 'Rule_Description'
    assert component.props[2].name == 'Check_Id'
    assert component.props[3].name == 'Check_Description'
    assert component.props[4].name == 'Fetcher'
    assert component.props[4].value == 'add-fetcher'
    assert component.props[5].name == 'Fetcher_Description'
    assert component.props[5].value == 'add-fetcher-description'
    assert component.props[6].name == 'Reference_Id'


def test_execute_add_user_property(tmp_path: pathlib.Path) -> None:
    """Test execute add user property."""
    config, section = _get_config_section(tmp_path, 'test-csv-to-oscal-cd-bp.config')
    section['component-definition'] = 'tests/data/csv/component-definitions/bp/component-definition.json'
    # add user property
    rows = _get_rows('tests/data/csv/bp.sample.csv')
    rows[0].append('New_Column_Name')
    for i in range(1, len(rows)):
        rows[i].append(f'new-column-value-{i}')
    with mock.patch('trestle.tasks.csv_to_oscal_cd.csv.reader') as mock_csv_reader:
        mock_csv_reader.return_value = rows
        tgt = csv_to_oscal_cd.CsvToOscalComponentDefinition(section)
        retval = tgt.execute()
        assert retval == TaskOutcome.SUCCESS
    # read catalog
    fp = pathlib.Path(tmp_path) / 'component-definition.json'
    cd = ComponentDefinition.oscal_read(fp)
    # spot check
    component = cd.components[0]
    assert len(component.props) == 71
    assert component.props[5].name == 'New_Column_Name'
    assert component.props[5].value == 'new-column-value-1'<|MERGE_RESOLUTION|>--- conflicted
+++ resolved
@@ -33,93 +33,6 @@
     raise Exception('foobar')
 
 
-<<<<<<< HEAD
-def _validate1(tmp_path: pathlib.Path):
-    # read catalog
-    fp = pathlib.Path(tmp_path) / 'component-definition.json'
-    cd = ComponentDefinition.oscal_read(fp)
-    # constants
-    ns = 'http://ibm.github.io/compliance-trestle/schemas/oscal/cd'
-    cl = 'scc_class'
-    rs0 = 'rule_set_000'
-    rs1 = 'rule_set_001'
-    cd_props = [
-        [
-            0,
-            'Rule_Id',
-            'xccdf_org.ssgproject.content_rule_api_server_anonymous_auth',
-            rs0,
-            ns,
-            cl,
-        ],
-        [
-            1,
-            'Rule_Description',
-            'Ensure that the --anonymous-auth argument is set to false',
-            rs0,
-            ns,
-            cl,
-        ],
-        [
-            2,
-            'Resource_Instance_Type',
-            'public-cloud',
-            rs0,
-            None,
-            None,
-        ],
-        [
-            3,
-            'Private_Reference_Id',
-            '300000100',
-            rs0,
-            None,
-            None,
-        ],
-        [
-            4,
-            'Rule_Id',
-            'xccdf_org.ssgproject.content_rule_api_server_basic_auth',
-            rs1,
-            None,
-            None,
-        ],
-    ]
-    ir_props = [
-        [
-            0,
-            'Rule_Id',
-            'xccdf_org.ssgproject.content_rule_api_server_anonymous_auth',
-            None,
-            ns,
-            cl,
-        ],
-    ]
-    # spot check
-    assert len(cd.components) == 1
-    assert len(cd.components[0].control_implementations) == 2
-    # control implementations props
-    for prop in cd_props:
-        index = prop[0]
-        assert cd.components[0].props[index].name == prop[1]
-        assert cd.components[0].props[index].value == prop[2]
-        assert cd.components[0].props[index].remarks == prop[3]
-        if prop[4] is not None:
-            assert cd.components[0].props[index].ns == prop[4]
-        if prop[5] is not None:
-            assert cd.components[0].props[index].class_ == prop[5]
-    # implemented requirements props
-    for prop in ir_props:
-        index = prop[0]
-        assert cd.components[0].control_implementations[0].implemented_requirements[0].props[index].name == prop[1]
-        assert cd.components[0].control_implementations[0].implemented_requirements[0].props[index].value == prop[2]
-        assert cd.components[0].control_implementations[0].implemented_requirements[0].props[index].remarks is None
-        assert cd.components[0].control_implementations[0].implemented_requirements[0].props[index].ns == prop[4]
-        assert cd.components[0].control_implementations[0].implemented_requirements[0].props[index].class_ == prop[5]
-
-
-def _validate2(tmp_path: pathlib.Path):
-=======
 def _get_rows(file_: str) -> List[List[str]]:
     """Get rows from csv file."""
     rows = []
@@ -133,36 +46,13 @@
 
 def _validate_ocp(tmp_path: pathlib.Path) -> None:
     """Validate ocp."""
->>>>>>> d7576d5c
     # read catalog
     fp = pathlib.Path(tmp_path) / 'component-definition.json'
     cd = ComponentDefinition.oscal_read(fp)
     # spot check
     assert cd.metadata.title == 'Component definition for CIS Red Hat OpenShift Container Platform 4 Benchmark profiles'
-    assert cd.metadata.version.__root__ == 'V1.1'
+    assert cd.metadata.version == 'V1.1'
     assert len(cd.components) == 1
-<<<<<<< HEAD
-    assert len(cd.components[0].control_implementations) == 1
-    # control implementations props
-    for prop in cd_props:
-        index = prop[0]
-        assert cd.components[0].props[index].name == prop[1]
-        assert cd.components[0].props[index].value == prop[2]
-        assert cd.components[0].props[index].remarks == prop[3]
-        if prop[4] is not None:
-            assert cd.components[0].props[index].ns == prop[4]
-        if prop[5] is not None:
-            assert cd.components[0].props[index].class_ == prop[5]
-    # set parameters
-    for param in set_params:
-        index = param[0]
-        assert cd.components[0].control_implementations[0].set_parameters[index].param_id == param[1]
-        assert cd.components[0].control_implementations[0].set_parameters[index].values[0] == param[2]
-    return
-
-
-def _validate3(tmp_path: pathlib.Path):
-=======
     component = cd.components[0]
     assert len(component.props) == 430
     assert component.type == 'Service'
@@ -171,10 +61,10 @@
     assert component.props[0].ns == 'http://ibm.github.io/compliance-trestle/schemas/oscal/cd'
     assert component.props[0].value == 'xccdf_org.ssgproject.content_rule_api_server_anonymous_auth'
     assert component.props[0].class_ == 'scc_class'
-    assert component.props[0].remarks.__root__ == 'rule_set_000'
+    assert component.props[0].remarks == 'rule_set_000'
     assert component.props[1].name == 'Rule_Description'
     assert component.props[1].value == 'Ensure that the --anonymous-auth argument is set to false'
-    assert component.props[1].remarks.__root__ == 'rule_set_000'
+    assert component.props[1].remarks == 'rule_set_000'
     assert component.props[2].name == 'Parameter_Id'
     assert component.props[2].value == 'scan_interval_max'
     assert component.props[3].name == 'Parameter_Description'
@@ -187,10 +77,10 @@
     assert component.props[6].value == '300000100'
     assert component.props[7].name == 'Rule_Id'
     assert component.props[7].value == 'xccdf_org.ssgproject.content_rule_api_server_basic_auth'
-    assert component.props[7].remarks.__root__ == 'rule_set_001'
+    assert component.props[7].remarks == 'rule_set_001'
     assert component.props[429].name == 'Rule_Description'
     assert component.props[429].value == 'Ensure that the --protect-kernel-defaults argument is set to true'
-    assert component.props[429].remarks.__root__ == 'rule_set_200'
+    assert component.props[429].remarks == 'rule_set_200'
     assert component.props[0].name == 'Rule_Id'
     assert len(component.control_implementations) == 2
     assert component.control_implementations[0].description == 'ocp4'
@@ -210,13 +100,12 @@
 
 def _validate_bp(tmp_path: pathlib.Path) -> None:
     """Validate bp."""
->>>>>>> d7576d5c
     # read catalog
     fp = pathlib.Path(tmp_path) / 'component-definition.json'
     cd = ComponentDefinition.oscal_read(fp)
     # spot check
     assert cd.metadata.title == 'Component definition for Best Practices'
-    assert cd.metadata.version.__root__ == 'V1.1'
+    assert cd.metadata.version == 'V1.1'
     assert len(cd.components) == 1
     component = cd.components[0]
     assert len(component.props) == 62
@@ -512,7 +401,7 @@
     assert component.props[0].ns == 'http://abc.github.io/compliance-trestle/schemas/oscal/cd'
     assert component.props[0].value == 'iam_admin_role_users_per_account_maxcount'
     assert component.props[0].class_ == 'scc_class'
-    assert component.props[0].remarks.__root__ == 'rule_set_01'
+    assert component.props[0].remarks == 'rule_set_01'
 
 
 def test_execute_delete_all_rules_with_params(tmp_path: pathlib.Path) -> None:
@@ -604,47 +493,47 @@
     assert component.props[72].name == 'Reference_Id'
     assert component.props[72].ns == 'http://abc.github.io/compliance-trestle/schemas/oscal/cd'
     assert component.props[72].value == 'add-reference-id'
-    assert component.props[72].remarks.__root__ == 'rule_set_10'
+    assert component.props[72].remarks == 'rule_set_10'
     assert component.props[71].name == 'Resource_Instance_Type'
     assert component.props[71].ns == 'http://ibm.github.io/compliance-trestle/schemas/oscal/cd'
     assert component.props[71].value == 'add-resource-instance-type'
-    assert component.props[71].remarks.__root__ == 'rule_set_10'
+    assert component.props[71].remarks == 'rule_set_10'
     assert component.props[70].name == 'Fetcher_Description'
     assert component.props[70].ns == 'http://ibm.github.io/compliance-trestle/schemas/oscal/cd'
     assert component.props[70].value == 'add-fetcher-description'
-    assert component.props[70].remarks.__root__ == 'rule_set_10'
+    assert component.props[70].remarks == 'rule_set_10'
     assert component.props[69].name == 'Fetcher'
     assert component.props[69].ns == 'http://ibm.github.io/compliance-trestle/schemas/oscal/cd'
     assert component.props[69].value == 'add-fetcher'
-    assert component.props[69].remarks.__root__ == 'rule_set_10'
+    assert component.props[69].remarks == 'rule_set_10'
     assert component.props[68].name == 'Check_Description'
     assert component.props[68].ns == 'http://ibm.github.io/compliance-trestle/schemas/oscal/cd'
     assert component.props[68].value == 'add-check-description'
-    assert component.props[68].remarks.__root__ == 'rule_set_10'
+    assert component.props[68].remarks == 'rule_set_10'
     assert component.props[67].name == 'Check_Id'
     assert component.props[67].ns == 'http://ibm.github.io/compliance-trestle/schemas/oscal/cd'
     assert component.props[67].value == 'add-check-id'
-    assert component.props[67].remarks.__root__ == 'rule_set_10'
+    assert component.props[67].remarks == 'rule_set_10'
     assert component.props[66].name == 'Parameter_Value_Alternatives'
     assert component.props[66].ns == 'http://ibm.github.io/compliance-trestle/schemas/oscal/cd'
     assert component.props[66].value == 'add-parameter-value-alternatives'
-    assert component.props[66].remarks.__root__ == 'rule_set_10'
+    assert component.props[66].remarks == 'rule_set_10'
     assert component.props[65].name == 'Parameter_Description'
     assert component.props[65].ns == 'http://ibm.github.io/compliance-trestle/schemas/oscal/cd'
     assert component.props[65].value == 'add-parameter-description'
-    assert component.props[65].remarks.__root__ == 'rule_set_10'
+    assert component.props[65].remarks == 'rule_set_10'
     assert component.props[64].name == 'Parameter_Id'
     assert component.props[64].ns == 'http://ibm.github.io/compliance-trestle/schemas/oscal/cd'
     assert component.props[64].value == 'add-parameter-id'
-    assert component.props[64].remarks.__root__ == 'rule_set_10'
+    assert component.props[64].remarks == 'rule_set_10'
     assert component.props[63].name == 'Rule_Description'
     assert component.props[63].ns == 'http://ibm.github.io/compliance-trestle/schemas/oscal/cd'
     assert component.props[63].value == 'add-rule-description'
-    assert component.props[63].remarks.__root__ == 'rule_set_10'
+    assert component.props[63].remarks == 'rule_set_10'
     assert component.props[62].name == 'Rule_Id'
     assert component.props[62].ns == 'http://ibm.github.io/compliance-trestle/schemas/oscal/cd'
     assert component.props[62].value == 'add-rule-id'
-    assert component.props[62].remarks.__root__ == 'rule_set_10'
+    assert component.props[62].remarks == 'rule_set_10'
     assert len(component.control_implementations) == 2
     assert len(component.control_implementations[0].set_parameters) == 4
     assert len(component.control_implementations[1].set_parameters) == 1
@@ -693,7 +582,7 @@
     set_parameters = component.control_implementations[0].set_parameters
     assert len(set_parameters) == 4
     assert len(set_parameters[0].values) == 1
-    assert set_parameters[0].values[0].__root__ == '20'
+    assert set_parameters[0].values[0] == '20'
 
 
 def test_execute_delete_param(tmp_path: pathlib.Path) -> None:
@@ -723,7 +612,7 @@
     assert component.props[22].ns == 'http://abc.github.io/compliance-trestle/schemas/oscal/cd'
     assert component.props[22].value == 'api_keys_rotated_days'
     assert component.props[22].class_ == 'scc_class'
-    assert component.props[22].remarks.__root__ == 'rule_set_04'
+    assert component.props[22].remarks == 'rule_set_04'
 
 
 def test_execute_delete_params(tmp_path: pathlib.Path) -> None:
@@ -774,19 +663,19 @@
     component = cd.components[0]
     assert component.props[2].name == 'Parameter_Id'
     assert component.props[2].value == 'add-parameter-id'
-    assert component.props[2].remarks.__root__ == 'rule_set_00'
+    assert component.props[2].remarks == 'rule_set_00'
     assert component.props[3].name == 'Parameter_Description'
     assert component.props[3].value == 'add-parameter-description'
-    assert component.props[3].remarks.__root__ == 'rule_set_00'
+    assert component.props[3].remarks == 'rule_set_00'
     assert component.props[4].name == 'Parameter_Value_Alternatives'
     assert component.props[4].value == 'add-parameter-value-alternatives'
-    assert component.props[4].remarks.__root__ == 'rule_set_00'
-    assert component.props[4].remarks.__root__ == 'rule_set_00'
+    assert component.props[4].remarks == 'rule_set_00'
+    assert component.props[4].remarks == 'rule_set_00'
     set_parameters = component.control_implementations[0].set_parameters
     assert len(set_parameters) == 5
     assert set_parameters[4].param_id == 'add-parameter-id'
     assert len(set_parameters[4].values) == 1
-    assert set_parameters[4].values[0].__root__ == 'add-parameter-default-value'
+    assert set_parameters[4].values[0] == 'add-parameter-default-value'
 
 
 def test_execute_delete_all_control_mappings(tmp_path: pathlib.Path) -> None:
